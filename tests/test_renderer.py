--- conflicted
+++ resolved
@@ -10,83 +10,6 @@
 WIDTH = 640
 HEIGHT = 360
 
-<<<<<<< HEAD
-
-def test_config():
-    with pytest.raises(ValueError):
-        LayoutConfig(nrows=1, ncols=1)
-
-    one_col = LayoutConfig(ncols=1)
-    assert one_col
-
-    one_row = LayoutConfig(nrows=1)
-    assert one_row
-
-    default = LayoutConfig()
-    assert default.ncols == 1  # Should default to single-column layout
-    assert default.nrows is None
-    assert default.orientation == 'h'
-
-
-@pytest.mark.parametrize('lcfg', [
-    LayoutConfig(ncols=2),
-    LayoutConfig(nrows=8),
-])
-def test_hlayout(lcfg):
-    nplots = 15
-    layout = RendererLayout(lcfg, nplots)
-
-    assert layout.ncols == 2
-    assert layout.nrows == 8
-
-    # holy shit, passing tuples into a numpy array breaks things spectacularly, and it's
-    # painfully difficult to stuff tuples into 1D array.
-    # http://wesmckinney.com/blog/performance-quirk-making-a-1d-object-ndarray-of-tuples/
-    regions = layout.arrange(lambda row, col: str((row, col)))
-    assert len(regions) == nplots
-
-    assert regions[0] == '(0, 0)'
-    assert regions[1] == '(0, 1)'
-    assert regions[2] == '(1, 0)'
-    m = nplots - 1
-    assert regions[m] == str((m // 2, m % 2))
-
-
-@pytest.mark.parametrize('lcfg', [
-    LayoutConfig(ncols=3, orientation='v'),
-    LayoutConfig(nrows=3, orientation='v'),
-])
-def test_vlayout(lcfg):
-    nplots = 7
-    layout = RendererLayout(lcfg, nplots)
-
-    assert layout.ncols == 3
-    assert layout.nrows == 3
-
-    regions = layout.arrange(lambda row, col: str((row, col)))
-    assert len(regions) == nplots
-
-    assert regions[0] == '(0, 0)'
-    assert regions[2] == '(2, 0)'
-    assert regions[3] == '(0, 1)'
-    assert regions[6] == '(0, 2)'
-
-
-def test_renderer():
-    # 2 columns
-    cfg = RendererConfig(WIDTH, HEIGHT)
-    lcfg = LayoutConfig(ncols=2)
-    nplots = 15
-
-    r = MatplotlibRenderer(cfg, lcfg, nplots)
-
-    # 2 columns, 8 rows
-    assert r.layout.ncols == 2
-    assert r.layout.nrows == 8
-
-
-=======
->>>>>>> 88a79a97
 ALL_ZEROS = np.array([0,0])
 
 all_colors = pytest.mark.parametrize('bg_str,fg_str', [
